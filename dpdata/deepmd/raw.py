from __future__ import annotations

import os
import warnings

import numpy as np

import dpdata
from dpdata.utils import open_file


def load_type(folder, type_map=None):
    data = {}
    data["atom_types"] = np.loadtxt(os.path.join(folder, "type.raw"), ndmin=1).astype(
        int
    )
    ntypes = np.max(data["atom_types"]) + 1
    data["atom_names"] = []
    # if find type_map.raw, use it
    if os.path.isfile(os.path.join(folder, "type_map.raw")):
        with open_file(os.path.join(folder, "type_map.raw")) as fp:
            my_type_map = fp.read().split()
    # else try to use arg type_map
    elif type_map is not None:
        my_type_map = type_map
    # in the last case, make artificial atom names
    else:
        my_type_map = []
        for ii in range(ntypes):
            my_type_map.append("Type_%d" % ii)
    data["atom_names"] = my_type_map
    data["atom_numbs"] = []
    for ii, _ in enumerate(data["atom_names"]):
        data["atom_numbs"].append(np.count_nonzero(data["atom_types"] == ii))

    return data


def to_system_data(folder, type_map=None, labels=True):
    if os.path.isdir(folder):
        data = load_type(folder, type_map=type_map)
        data["orig"] = np.zeros([3])
        data["coords"] = np.loadtxt(os.path.join(folder, "coord.raw"), ndmin=2)
        nframes = data["coords"].shape[0]
        if os.path.isfile(os.path.join(folder, "nopbc")):
            data["nopbc"] = True
            data["cells"] = np.zeros((nframes, 3, 3))
        else:
            data["cells"] = np.loadtxt(os.path.join(folder, "box.raw"), ndmin=2)
        data["cells"] = np.reshape(data["cells"], [nframes, 3, 3])
        data["coords"] = np.reshape(data["coords"], [nframes, -1, 3])
<<<<<<< HEAD
        if labels:
            if os.path.exists(os.path.join(folder, "energy.raw")):
                data["energies"] = np.loadtxt(os.path.join(folder, "energy.raw"))
                data["energies"] = np.reshape(data["energies"], [nframes])
            if os.path.exists(os.path.join(folder, "force.raw")):
                data["forces"] = np.loadtxt(os.path.join(folder, "force.raw"))
                data["forces"] = np.reshape(data["forces"], [nframes, -1, 3])
            if os.path.exists(os.path.join(folder, "virial.raw")):
                data["virials"] = np.loadtxt(os.path.join(folder, "virial.raw"))
                data["virials"] = np.reshape(data["virials"], [nframes, 3, 3])
            if os.path.exists(os.path.join(folder, "spin.raw")):
                data["spins"] = np.loadtxt(os.path.join(folder, "spin.raw"))
                data["spins"] = np.reshape(data["spins"], [nframes, -1, 3])
            if os.path.exists(os.path.join(folder, "force_mag.raw")):
                data["mag_forces"] = np.loadtxt(os.path.join(folder, "force_mag.raw"))
                data["mag_forces"] = np.reshape(data["mag_forces"], [nframes, -1, 3])
=======
>>>>>>> c1d6c737
        if os.path.isfile(os.path.join(folder, "nopbc")):
            data["nopbc"] = True
        # allow custom dtypes
        if labels:
            dtypes = dpdata.system.LabeledSystem.DTYPES
        else:
            dtypes = dpdata.system.System.DTYPES
        for dtype in dtypes:
            if dtype.name in (
                "atom_numbs",
                "atom_names",
                "atom_types",
                "orig",
                "cells",
                "coords",
                "real_atom_types",
                "real_atom_names",
                "nopbc",
<<<<<<< HEAD
                "energies",
                "forces",
                "virials",
                "mag_forces",
                "spins"
=======
>>>>>>> c1d6c737
            ):
                # skip as these data contains specific rules
                continue
            if not (len(dtype.shape) and dtype.shape[0] == dpdata.system.Axis.NFRAMES):
                warnings.warn(
                    f"Shape of {dtype.name} is not (nframes, ...), but {dtype.shape}. This type of data will not converted from deepmd/raw format."
                )
                continue
            natoms = data["atom_types"].shape[0]
            shape = [
                natoms if xx == dpdata.system.Axis.NATOMS else xx
                for xx in dtype.shape[1:]
            ]
            if os.path.exists(os.path.join(folder, f"{dtype.deepmd_name}.raw")):
                data[dtype.name] = np.reshape(
                    np.loadtxt(os.path.join(folder, f"{dtype.deepmd_name}.raw")),
                    [nframes, *shape],
                )
        return data
    else:
        raise RuntimeError("not dir " + folder)


def dump(folder, data):
    os.makedirs(folder, exist_ok=True)
    nframes = data["cells"].shape[0]
    np.savetxt(os.path.join(folder, "type.raw"), data["atom_types"], fmt="%d")
    np.savetxt(os.path.join(folder, "type_map.raw"), data["atom_names"], fmt="%s")
    # BondOrder System
    if "bonds" in data:
        np.savetxt(
            os.path.join(folder, "bonds.raw"),
            data["bonds"],
            header="begin_atom, end_atom, bond_order",
        )
    if "formal_charges" in data:
        np.savetxt(os.path.join(folder, "formal_charges.raw"), data["formal_charges"])
<<<<<<< HEAD
    # Labeled System
    if "energies" in data:
        np.savetxt(
            os.path.join(folder, "energy.raw"),
            np.reshape(data["energies"], [nframes, 1]),
        )
    if "forces" in data:
        np.savetxt(
            os.path.join(folder, "force.raw"), np.reshape(data["forces"], [nframes, -1])
        )
    if "virials" in data:
        np.savetxt(
            os.path.join(folder, "virial.raw"),
            np.reshape(data["virials"], [nframes, 9]),
        )
    if "spins" in data:
        np.savetxt(
            os.path.join(folder, "spin.raw"),
            np.reshape(data["spins"], [nframes, -1]),
        )
    if "mag_forces" in data:
        np.savetxt(
            os.path.join(folder, "force_mag.raw"),
            np.reshape(data["mag_forces"], [nframes, -1]),
        )
=======
>>>>>>> c1d6c737
    try:
        os.remove(os.path.join(folder, "nopbc"))
    except OSError:
        pass
    if data.get("nopbc", False):
        with open_file(os.path.join(folder, "nopbc"), "w") as fw_nopbc:
            pass
    # allow custom dtypes
    labels = "energies" in data
    if labels:
        dtypes = dpdata.system.LabeledSystem.DTYPES
    else:
        dtypes = dpdata.system.System.DTYPES
    for dtype in dtypes:
        if dtype.name in (
            "atom_numbs",
            "atom_names",
            "atom_types",
            "orig",
            "real_atom_types",
            "real_atom_names",
            "nopbc",
<<<<<<< HEAD
            "energies",
            "forces",
            "virials",
            "mag_forces",
            "spins"
=======
>>>>>>> c1d6c737
        ):
            # skip as these data contains specific rules
            continue
        if dtype.name not in data:
            continue
        if not (len(dtype.shape) and dtype.shape[0] == dpdata.system.Axis.NFRAMES):
            warnings.warn(
                f"Shape of {dtype.name} is not (nframes, ...), but {dtype.shape}. This type of data will not converted to deepmd/raw format."
            )
            continue
        ddata = np.reshape(data[dtype.name], [nframes, -1])
        np.savetxt(os.path.join(folder, f"{dtype.deepmd_name}.raw"), ddata)<|MERGE_RESOLUTION|>--- conflicted
+++ resolved
@@ -49,25 +49,6 @@
             data["cells"] = np.loadtxt(os.path.join(folder, "box.raw"), ndmin=2)
         data["cells"] = np.reshape(data["cells"], [nframes, 3, 3])
         data["coords"] = np.reshape(data["coords"], [nframes, -1, 3])
-<<<<<<< HEAD
-        if labels:
-            if os.path.exists(os.path.join(folder, "energy.raw")):
-                data["energies"] = np.loadtxt(os.path.join(folder, "energy.raw"))
-                data["energies"] = np.reshape(data["energies"], [nframes])
-            if os.path.exists(os.path.join(folder, "force.raw")):
-                data["forces"] = np.loadtxt(os.path.join(folder, "force.raw"))
-                data["forces"] = np.reshape(data["forces"], [nframes, -1, 3])
-            if os.path.exists(os.path.join(folder, "virial.raw")):
-                data["virials"] = np.loadtxt(os.path.join(folder, "virial.raw"))
-                data["virials"] = np.reshape(data["virials"], [nframes, 3, 3])
-            if os.path.exists(os.path.join(folder, "spin.raw")):
-                data["spins"] = np.loadtxt(os.path.join(folder, "spin.raw"))
-                data["spins"] = np.reshape(data["spins"], [nframes, -1, 3])
-            if os.path.exists(os.path.join(folder, "force_mag.raw")):
-                data["mag_forces"] = np.loadtxt(os.path.join(folder, "force_mag.raw"))
-                data["mag_forces"] = np.reshape(data["mag_forces"], [nframes, -1, 3])
-=======
->>>>>>> c1d6c737
         if os.path.isfile(os.path.join(folder, "nopbc")):
             data["nopbc"] = True
         # allow custom dtypes
@@ -83,17 +64,10 @@
                 "orig",
                 "cells",
                 "coords",
+                "spins",
                 "real_atom_types",
                 "real_atom_names",
                 "nopbc",
-<<<<<<< HEAD
-                "energies",
-                "forces",
-                "virials",
-                "mag_forces",
-                "spins"
-=======
->>>>>>> c1d6c737
             ):
                 # skip as these data contains specific rules
                 continue
@@ -131,34 +105,6 @@
         )
     if "formal_charges" in data:
         np.savetxt(os.path.join(folder, "formal_charges.raw"), data["formal_charges"])
-<<<<<<< HEAD
-    # Labeled System
-    if "energies" in data:
-        np.savetxt(
-            os.path.join(folder, "energy.raw"),
-            np.reshape(data["energies"], [nframes, 1]),
-        )
-    if "forces" in data:
-        np.savetxt(
-            os.path.join(folder, "force.raw"), np.reshape(data["forces"], [nframes, -1])
-        )
-    if "virials" in data:
-        np.savetxt(
-            os.path.join(folder, "virial.raw"),
-            np.reshape(data["virials"], [nframes, 9]),
-        )
-    if "spins" in data:
-        np.savetxt(
-            os.path.join(folder, "spin.raw"),
-            np.reshape(data["spins"], [nframes, -1]),
-        )
-    if "mag_forces" in data:
-        np.savetxt(
-            os.path.join(folder, "force_mag.raw"),
-            np.reshape(data["mag_forces"], [nframes, -1]),
-        )
-=======
->>>>>>> c1d6c737
     try:
         os.remove(os.path.join(folder, "nopbc"))
     except OSError:
@@ -181,14 +127,6 @@
             "real_atom_types",
             "real_atom_names",
             "nopbc",
-<<<<<<< HEAD
-            "energies",
-            "forces",
-            "virials",
-            "mag_forces",
-            "spins"
-=======
->>>>>>> c1d6c737
         ):
             # skip as these data contains specific rules
             continue
