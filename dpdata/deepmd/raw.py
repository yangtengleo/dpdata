--- conflicted
+++ resolved
@@ -69,44 +69,6 @@
             data["nopbc"] = True
         # allow custom dtypes
         if labels:
-<<<<<<< HEAD
-            for dtype in dpdata.system.LabeledSystem.DTYPES:
-                if dtype.name in (
-                    "atom_numbs",
-                    "atom_names",
-                    "atom_types",
-                    "orig",
-                    "cells",
-                    "coords",
-                    "real_atom_types",
-                    "real_atom_names",
-                    "nopbc",
-                    "energies",
-                    "forces",
-                    "virials",
-                    "mag_forces",
-                    "spin"
-                ):
-                    # skip as these data contains specific rules
-                    continue
-                if not (
-                    len(dtype.shape) and dtype.shape[0] == dpdata.system.Axis.NFRAMES
-                ):
-                    warnings.warn(
-                        f"Shape of {dtype.name} is not (nframes, ...), but {dtype.shape}. This type of data will not converted from deepmd/raw format."
-                    )
-                    continue
-                natoms = data["coords"].shape[1]
-                shape = [
-                    natoms if xx == dpdata.system.Axis.NATOMS else xx
-                    for xx in dtype.shape[1:]
-                ]
-                if os.path.exists(os.path.join(folder, f"{dtype.name}.raw")):
-                    data[dtype.name] = np.reshape(
-                        np.loadtxt(os.path.join(folder, f"{dtype.name}.raw")),
-                        [nframes, *shape],
-                    )
-=======
             dtypes = dpdata.system.LabeledSystem.DTYPES
         else:
             dtypes = dpdata.system.System.DTYPES
@@ -124,6 +86,8 @@
                 "energies",
                 "forces",
                 "virials",
+                "mag_forces",
+                "spins"
             ):
                 # skip as these data contains specific rules
                 continue
@@ -142,7 +106,6 @@
                     np.loadtxt(os.path.join(folder, f"{dtype.name}.raw")),
                     [nframes, *shape],
                 )
->>>>>>> 976cf16a
         return data
     else:
         raise RuntimeError("not dir " + folder)
