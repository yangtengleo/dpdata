--- conflicted
+++ resolved
@@ -201,7 +201,7 @@
         for ii in ['coords', 'cells'] :
             self.data[ii] = np.concatenate((self.data[ii], system[ii]), axis = 0)
 
-<<<<<<< HEAD
+
     def extend(self, systems):
         """
         Extend a system list to this system
@@ -214,7 +214,8 @@
         
         for system in systems:
             self.append(system)
-=======
+
+            
     def apply_pbc(self) :
         """
         Append periodic boundary condition
@@ -223,7 +224,6 @@
         ncoord = ncoord % 1
         self.data['coords'] = np.matmul(ncoord, self.data['cells'])
 
->>>>>>> 214a6e47
 
     def from_lammps_lmp (self, file_name, type_map = None) :
         with open(file_name) as fp:
